package connector

import (
	"bufio"
	"bytes"
	"context"
	"encoding/json"
	"fmt"
	"io"
	"net/http"
	"net/http/httptest"
	"net/url"
	"strconv"
	"time"

	"github.com/microbus-io/fabric/errors"
	"github.com/microbus-io/fabric/frame"
	"github.com/microbus-io/fabric/pub"
	"github.com/microbus-io/fabric/rand"
	"github.com/microbus-io/fabric/sub"
	"github.com/nats-io/nats.go"
)

// GET makes a GET request
func (c *Connector) GET(ctx context.Context, url string) (*http.Response, error) {
	return c.Publish(ctx, []pub.Option{
		pub.GET(url),
	}...)
}

// POST makes a POST request.
// Body of type io.Reader, []byte and string is serialized in binary form.
// All other types are serialized as JSON
func (c *Connector) POST(ctx context.Context, url string, body any) (*http.Response, error) {
	return c.Publish(ctx, []pub.Option{
		pub.POST(url),
		pub.Body(body),
	}...)
}

// Publish makes an HTTP request then awaits and returns the response
func (c *Connector) Publish(ctx context.Context, options ...pub.Option) (*http.Response, error) {
	// Build the request
	req, err := pub.NewRequest(options...)
	if err != nil {
		return nil, errors.Trace(err)
	}

	// Restrict the time budget to the context deadline
	deadline, ok := ctx.Deadline()
	if ok {
		req.Apply(pub.Deadline(deadline))
	} else if req.Deadline.IsZero() {
		// If no budget is set, use the default
		req.Apply(pub.TimeBudget(c.defaultTimeBudget))
	}
	// Check if there's enough time budget
	if !req.Deadline.After(time.Now().Add(-c.networkHop)) {
		return nil, errors.New("timeout")
	}

	// Limit number of hops
	depth := frame.Of(ctx).CallDepth()
	if depth >= c.maxCallDepth {
		return nil, errors.New("call depth overflow")
	}
	frame.Of(req.Header).SetCallDepth(depth + 1)

	// Set return address
	frame.Of(req.Header).SetFromHost(c.hostName)
	frame.Of(req.Header).SetFromID(c.id)

	// Make the request
	httpRes, err := c.makeHTTPRequest(req)
	if err != nil {
		return nil, errors.Trace(err)
	}

	// Reconstitute the error if an error op code is returned
	if frame.Of(httpRes).OpCode() == frame.OpCodeError {
		var tracedError errors.TracedError
		body, err := io.ReadAll(httpRes.Body)
		if err != nil {
			return nil, errors.Trace(err)
		}
		u, err := url.Parse(req.URL)
		if err != nil {
			return nil, errors.Trace(err)
		}
		err = json.Unmarshal(body, &tracedError)
		if err != nil {
			return nil, errors.Trace(err)
		}
		return nil, errors.Trace(&tracedError, c.hostName+" -> "+u.Hostname())
	}

	return httpRes, nil
}

// makeHTTPRequest makes an HTTP request then awaits and returns the response
func (c *Connector) makeHTTPRequest(req *pub.Request) (*http.Response, error) {
	// Set a random message ID
	msgID := rand.AlphaNum64(8)
	frame.Of(req.Header).SetMessageID(msgID)

	// Prepare the HTTP request
	httpReq, err := req.ToHTTP()
	if err != nil {
		return nil, errors.Trace(err)
	}

	// Create a channel to await on
	awaitCh := make(chan *http.Response)
	c.reqsLock.Lock()
	c.reqs[msgID] = awaitCh
	c.reqsLock.Unlock()
	defer func() {
		c.reqsLock.Lock()
		delete(c.reqs, msgID)
		c.reqsLock.Unlock()
	}()

	// Send the message
	port := 443
	if httpReq.URL.Scheme == "http" {
		port = 80
	}
	if httpReq.URL.Port() != "" {
		port64, err := strconv.ParseInt(httpReq.URL.Port(), 10, 32)
		if err != nil {
			return nil, errors.Trace(err)
		}
		port = int(port64)
	}
<<<<<<< HEAD
	subject := subjectOfRequest(c.plane, req.URL.Hostname(), port, req.URL.Path)
=======
	subject := subjectOfRequest(c.plane, httpReq.URL.Hostname(), port, httpReq.URL.Path)

	var buf bytes.Buffer
	err = httpReq.Write(&buf)
	if err != nil {
		return nil, errors.Trace(err)
	}
>>>>>>> 5c4b267d
	err = c.natsConn.Publish(subject, buf.Bytes())
	if err != nil {
		return nil, errors.Trace(err)
	}

	// Await and return the response
	budget := time.Until(req.Deadline)
	timeoutTimer := time.NewTimer(budget)
	defer timeoutTimer.Stop()
	select {
	case response := <-awaitCh:
		return response, nil
	case <-timeoutTimer.C:
		return nil, errors.New("timeout")
	}
}

// onReply is called when a reply to an outgoing request is received
func (c *Connector) onReply(msg *nats.Msg) {
	// Parse the response
	response, err := http.ReadResponse(bufio.NewReader(bytes.NewReader(msg.Data)), nil)
	if err != nil {
		c.LogError(err)
		return
	}

	// TEMP: Ignore acks
	opCode := frame.Of(response).OpCode()
	if opCode == frame.OpCodeAck {
		return
	}

	// Push it to the channel matching the message ID
	msgID := frame.Of(response).MessageID()
	c.reqsLock.Lock()
	ch, ok := c.reqs[msgID]
	c.reqsLock.Unlock()
	if !ok {
		c.LogInfo("Response received after timeout: %s", msgID)
		return
	}
	select {
	case ch <- response:
	default:
		c.LogInfo("No listener on channel: %s", msgID)
	}
}

// onRequest is called when an incoming HTTP request is received.
// The message is dispatched to the appropriate web handler and the response is serialized and sent back to the reply channel of the sender
func (c *Connector) onRequest(msg *nats.Msg, s *sub.Subscription) error {
	// Parse the request
	httpReq, err := http.ReadRequest(bufio.NewReader(bytes.NewReader(msg.Data)))
	if err != nil {
		return errors.Trace(err)
	}

	// Fill in the gaps
	httpReq.URL.Host = fmt.Sprintf("%s:%d", s.Host, s.Port)
	httpReq.URL.Scheme = "https"

	// Get the sender host name and message ID
	fromHost := frame.Of(httpReq).FromHost()
	fromId := frame.Of(httpReq).FromID()
	msgID := frame.Of(httpReq).MessageID()

	// Time budget
	budget := frame.Of(httpReq).TimeBudget()
	if budget <= c.networkHop {
		return errors.New("timeout")
	}

	// Prepare the context
	// Set the context's timeout to the time budget reduced by a network hop
	var cancel context.CancelFunc
	ctx := context.WithValue(context.Background(), frame.ContextKey, httpReq.Header)
	ctx, cancel = context.WithTimeout(ctx, budget-c.networkHop)
	defer cancel()
	httpReq = httpReq.WithContext(ctx)

	// Prepare an HTTP recorder
	httpRecorder := httptest.NewRecorder()

	// Echo the message ID in the reply
	frame.Of(httpRecorder).SetMessageID(msgID)
	frame.Of(httpRecorder).SetFromHost(c.hostName)
	frame.Of(httpRecorder).SetFromID(c.id)

	// Call the web handler
	handlerErr := catchPanic(func() error {
		return s.Handler(httpRecorder, httpReq)
	})

	if handlerErr != nil {
		handlerErr = errors.Trace(handlerErr, fmt.Sprintf("%s:%d%s", s.Host, s.Port, s.Path))
		c.LogError(handlerErr)

		// Prepare an error response instead
		httpRecorder = httptest.NewRecorder()
		frame.Of(httpRecorder).SetMessageID(msgID)
		frame.Of(httpRecorder).SetFromHost(c.hostName)
		frame.Of(httpRecorder).SetFromID(c.id)
		frame.Of(httpRecorder).SetOpCode(frame.OpCodeError)
		httpRecorder.Header().Set("Content-Type", "application/json")
		body, err := json.MarshalIndent(handlerErr, "", "\t")
		if err != nil {
			return errors.Trace(err)
		}
		httpRecorder.WriteHeader(http.StatusInternalServerError)
		httpRecorder.Write(body)
	}

	// Send back the reply
	var buf bytes.Buffer
	err = httpRecorder.Result().Write(&buf)
	if err != nil {
		return errors.Trace(err)
	}
	err = c.natsConn.Publish(subjectOfReply(c.plane, fromHost, fromId), buf.Bytes())
	if err != nil {
		return errors.Trace(err)
	}

	return nil
}

/*
Subscribe assigns a function to handle HTTP requests to the given path.
If the path ends with a / all sub-paths under the path are capture by the subscription

If the path does not include a host name, the default host is used.
If a port is not specified, 443 is used by default.

Examples of valid paths:

	(empty)
	/
	:1080
	:1080/
	:1080/path
	/path/with/slash
	path/with/no/slash
	https://www.example.com/path
	https://www.example.com:1080/path
*/
func (c *Connector) Subscribe(path string, handler sub.HTTPHandler, options ...sub.Option) error {
	if c.hostName == "" {
		return errors.New("host name is not set")
	}
	newSub, err := sub.NewSub(c.hostName, path)
	if err != nil {
		return errors.Trace(err)
	}
	newSub.Handler = handler
	if c.IsStarted() {
		err := c.activateSub(newSub)
		if err != nil {
			return errors.Trace(err)
		}
		time.Sleep(20 * time.Millisecond) // Give time for subscription activation by NATS
	}
	c.subsLock.Lock()
	c.subs = append(c.subs, newSub)
	c.subsLock.Unlock()
	return nil
}

func (c *Connector) activateSub(s *sub.Subscription) error {
	var err error
	s.NATSSub, err = c.natsConn.QueueSubscribe(subjectOfSubscription(c.plane, c.hostName, s.Port, s.Path), c.hostName, func(msg *nats.Msg) {
<<<<<<< HEAD
		err := c.ackRequest(msg, s)
		if err != nil {
			c.LogError(err)
		}
=======
>>>>>>> 5c4b267d
		go func() {
			err := c.onRequest(msg, s)
			if err != nil {
				c.LogError(err)
			}
		}()
	})
	return errors.Trace(err)
}

// ackRequest sends an ack response back to the caller.
// Acks are sent as soon as a request is received to let the caller know it is
// being processed
func (c *Connector) ackRequest(msg *nats.Msg, s *sub.Subscription) error {
	// Parse only the headers of the request
	headerData := msg.Data
	eoh := bytes.Index(headerData, []byte("\r\n\r\n"))
	if eoh >= 0 {
		headerData = headerData[:eoh+4]
	}
	httpReq, err := http.ReadRequest(bufio.NewReader(bytes.NewReader(headerData)))
	if err != nil {
		return errors.Trace(err)
	}

	// Get return address
	fromHost := frame.Of(httpReq).FromHost()
	fromID := frame.Of(httpReq).FromID()
	msgID := frame.Of(httpReq).MessageID()

	// Prepare and send the reply
	var buf bytes.Buffer
	buf.WriteString("HTTP/1.1 202 Accepted\r\n")
	buf.WriteString("Connection: close\r\n")
	buf.WriteString("Microbus-Op-Code: " + frame.OpCodeAck + "\r\n")
	buf.WriteString("Microbus-From-Host: " + c.hostName + "\r\n")
	buf.WriteString("Microbus-From-Id: " + c.id + "\r\n")
	buf.WriteString("Microbus-Msg-Id: " + msgID + "\r\n")
	buf.WriteString("\r\n")

	err = c.natsConn.Publish(subjectOfReply(c.plane, fromHost, fromID), buf.Bytes())
	if err != nil {
		return errors.Trace(err)
	}

	return nil
}<|MERGE_RESOLUTION|>--- conflicted
+++ resolved
@@ -132,9 +132,6 @@
 		}
 		port = int(port64)
 	}
-<<<<<<< HEAD
-	subject := subjectOfRequest(c.plane, req.URL.Hostname(), port, req.URL.Path)
-=======
 	subject := subjectOfRequest(c.plane, httpReq.URL.Hostname(), port, httpReq.URL.Path)
 
 	var buf bytes.Buffer
@@ -142,7 +139,6 @@
 	if err != nil {
 		return nil, errors.Trace(err)
 	}
->>>>>>> 5c4b267d
 	err = c.natsConn.Publish(subject, buf.Bytes())
 	if err != nil {
 		return nil, errors.Trace(err)
@@ -313,13 +309,10 @@
 func (c *Connector) activateSub(s *sub.Subscription) error {
 	var err error
 	s.NATSSub, err = c.natsConn.QueueSubscribe(subjectOfSubscription(c.plane, c.hostName, s.Port, s.Path), c.hostName, func(msg *nats.Msg) {
-<<<<<<< HEAD
 		err := c.ackRequest(msg, s)
 		if err != nil {
 			c.LogError(err)
 		}
-=======
->>>>>>> 5c4b267d
 		go func() {
 			err := c.onRequest(msg, s)
 			if err != nil {
