package connector

import (
	"context"
	"fmt"
	"net/http"
	"os"
	"regexp"
	"strings"
	"sync"
	"time"

	"github.com/microbus-io/fabric/errors"
	"github.com/microbus-io/fabric/rand"
	"github.com/microbus-io/fabric/sub"
	"github.com/nats-io/nats.go"
)

/*
Connector is the base class of a microservice.
It provides the microservice such functions as connecting to the NATS messaging bus,
communications with other microservices, logging, config, etc.
*/
type Connector struct {
	hostName   string
	id         string
	deployment string

	onStartup       func(context.Context) error
	onShutdown      func(context.Context) error
	callbackTimeout time.Duration

	natsConn     *nats.Conn
	natsReplySub *nats.Subscription
	subs         []*sub.Subscription
	subsLock     sync.Mutex
	started      bool
	plane        string

	reqs              map[string]chan *http.Response
	reqsLock          sync.Mutex
	networkHop        time.Duration
	maxCallDepth      int
	defaultTimeBudget time.Duration

	configs    map[string]*config
	configLock sync.Mutex
}

// NewConnector constructs a new Connector.
func NewConnector() *Connector {
	c := &Connector{
		id:                strings.ToLower(rand.AlphaNum32(10)),
		reqs:              map[string]chan *http.Response{},
		configs:           map[string]*config{},
		networkHop:        250 * time.Millisecond,
		maxCallDepth:      64,
		callbackTimeout:   time.Minute,
		defaultTimeBudget: 20 * time.Second,
	}
	return c
}

// ID is a unique identifier of a particular instance of the microservice
func (c *Connector) ID() string {
	return c.id
}

// SetHostName sets the host name of the microservice.
// Host names are case-insensitive. Each segment of the host name may contain letters and numbers only.
// Segments are separated by dots.
// For example, this.is.a.valid.hostname.123.local
func (c *Connector) SetHostName(hostName string) error {
	hostName = strings.TrimSpace(strings.ToLower(hostName))
	match, err := regexp.MatchString(`^[a-z0-9]+(\.[a-z0-9]+)*$`, hostName)
	if err != nil {
		return errors.Trace(err)
	}
	if hostName == "all" || strings.HasSuffix(hostName, ".all") {
		// The hostname "all" is reserved to refer to all microservices
		match = false
	}
	if !match {
		return errors.Newf("invalid host name: %s", hostName)
	}
	c.hostName = hostName
	return nil
}

// HostName returns the host name of the microservice.
// A microservice is addressable by its host name.
func (c *Connector) HostName() string {
	return c.hostName
}

// Deployment indicates what deployment environment the microservice is running in.
// If not explicitly set, the value is pulled from the MICROBUS_DEPLOYMENT environment variable.
//
// Valid values are:
// PROD for a production environment;
// LAB for all non-production environments such as dev integration, test, staging, etc.;
<<<<<<< HEAD
// LOCAL when developing on the local machine;
// UNITTEST when running inside a testing app
=======
// LOCAL when developing on the local machine or running inside a testing app
>>>>>>> 5c4b267d
func (c *Connector) Deployment() string {
	return c.deployment
}

// SetDeployment sets what deployment environment the microservice is running in.
// Explicitly setting a deployment will override any value specified by the MICROBUS_DEPLOYMENT environment variable.
// Setting an empty value will clear this override.
//
// Valid values are:
// PROD for a production environment;
// LAB for all non-production environments such as dev integration, test, staging, etc.;
<<<<<<< HEAD
// LOCAL when developing on the local machine;
// UNITTEST when running inside a testing app
=======
// LOCAL when developing on the local machine or running inside a testing app
>>>>>>> 5c4b267d
func (c *Connector) SetDeployment(deployment string) error {
	if c.started {
		return errors.New("already started")
	}
	deployment = strings.ToUpper(deployment)
<<<<<<< HEAD
	if deployment != "" && deployment != "PROD" && deployment != "LAB" && deployment != "LOCAL" && deployment != "UNITTEST" {
=======
	if deployment != "" && deployment != "PROD" && deployment != "LAB" && deployment != "LOCAL" {
>>>>>>> 5c4b267d
		return errors.Newf("invalid deployment: %s", deployment)
	}
	c.deployment = deployment
	return nil
}

// Plane is a unique prefix set for all communications sent or received by this microservice.
// It is used to isolate communication among a group of microservices over a NATS cluster
// that is shared with other microservices.
// If not explicitly set, the value is pulled from the MICROBUS_PLANE environment variable
// or the default "microbus" is used
func (c *Connector) Plane() string {
	return c.plane
}

// SetPlane sets a unique prefix for all communications sent or received by this microservice.
// A plane is used to isolate communication among a group of microservices over a NATS cluster
// that is shared with other microservices.
// Explicitly setting a deployment will override any value specified by the MICROBUS_PLANE environment variable.
// The plane can only contain alphanumeric case-sensitive characters.
// Setting an empty value will clear this override
func (c *Connector) SetPlane(plane string) error {
	if c.started {
		return errors.New("already started")
	}
	if match, _ := regexp.MatchString(`^[0-9a-zA-Z]*$`, plane); !match {
		return errors.New("invalid plane: %s", plane)
	}
	c.plane = plane
	return nil
}

// catchPanic calls the function and returns any panic as a standard error
func catchPanic(f func() error) (err error) {
	defer func() {
		if r := recover(); r != nil {
			if e, ok := r.(error); ok {
				err = e
			} else {
				err = fmt.Errorf("%v", r)
			}
			err = errors.TraceUp(err, 2)
		}
	}()
	err = f()
	return
}

// connectToNATS connects to the NATS cluster based on settings in environment variables
func (c *Connector) connectToNATS() error {
	opts := []nats.Option{}

	// Unique name to identify this connection
	opts = append(opts, nats.Name(c.id+"."+c.hostName))

	// URL
	u := os.Getenv("NATS_URL")
	if u == "" {
		u = "nats://127.0.0.1:4222"
	}

	// Credentials
	user := os.Getenv("NATS_USER")
	pw := os.Getenv("NATS_PASSWORD")
	token := os.Getenv("NATS_TOKEN")
	if user != "" && pw != "" {
		opts = append(opts, nats.UserInfo(user, pw))
	}
	if token != "" {
		opts = append(opts, nats.Token(token))
	}

	// Root CA and client certs
	exists := func(fileName string) bool {
		_, err := os.Stat(fileName)
		return err == nil
	}
	if exists("ca.pem") {
		opts = append(opts, nats.RootCAs("ca.pem"))
	}
	if exists("cert.pem") && exists("key.pem") {
		opts = append(opts, nats.ClientCert("cert.pem", "key.pem"))
	}

	// Connect
	cn, err := nats.Connect(u, opts...)
	if err != nil {
		return errors.Trace(err, u)
	}

	// Log connection events
	c.LogInfo("Connected to NATS at %s", cn.ConnectedUrl())
	cn.SetDisconnectHandler(func(n *nats.Conn) {
		c.LogInfo("Disconnected from NATS at %s", cn.ConnectedUrl())
	})
	cn.SetReconnectHandler(func(n *nats.Conn) {
		c.LogInfo("Reconnected to NATS at %s", cn.ConnectedUrl())
	})

	c.natsConn = cn
	return nil
}<|MERGE_RESOLUTION|>--- conflicted
+++ resolved
@@ -99,12 +99,7 @@
 // Valid values are:
 // PROD for a production environment;
 // LAB for all non-production environments such as dev integration, test, staging, etc.;
-<<<<<<< HEAD
-// LOCAL when developing on the local machine;
-// UNITTEST when running inside a testing app
-=======
 // LOCAL when developing on the local machine or running inside a testing app
->>>>>>> 5c4b267d
 func (c *Connector) Deployment() string {
 	return c.deployment
 }
@@ -116,22 +111,13 @@
 // Valid values are:
 // PROD for a production environment;
 // LAB for all non-production environments such as dev integration, test, staging, etc.;
-<<<<<<< HEAD
-// LOCAL when developing on the local machine;
-// UNITTEST when running inside a testing app
-=======
 // LOCAL when developing on the local machine or running inside a testing app
->>>>>>> 5c4b267d
 func (c *Connector) SetDeployment(deployment string) error {
 	if c.started {
 		return errors.New("already started")
 	}
 	deployment = strings.ToUpper(deployment)
-<<<<<<< HEAD
-	if deployment != "" && deployment != "PROD" && deployment != "LAB" && deployment != "LOCAL" && deployment != "UNITTEST" {
-=======
 	if deployment != "" && deployment != "PROD" && deployment != "LAB" && deployment != "LOCAL" {
->>>>>>> 5c4b267d
 		return errors.Newf("invalid deployment: %s", deployment)
 	}
 	c.deployment = deployment
