package connector

import (
	"bufio"
	"bytes"
	"context"
	"encoding/json"
	"io"
	"net/http"
	"strconv"
	"strings"
	"time"

	"github.com/microbus-io/fabric/errors"
	"github.com/microbus-io/fabric/frame"
	"github.com/microbus-io/fabric/httpx"
	"github.com/microbus-io/fabric/log"
	"github.com/microbus-io/fabric/lru"
	"github.com/microbus-io/fabric/pub"
	"github.com/microbus-io/fabric/rand"
	"github.com/microbus-io/fabric/utils"
	"github.com/nats-io/nats.go"
)

const AckTimeout = 250 * time.Millisecond

// GET makes a GET request.
func (c *Connector) GET(ctx context.Context, url string) (*http.Response, error) {
	return c.Request(ctx, []pub.Option{
		pub.GET(url),
	}...)
}

// POST makes a POST request.
// Body of type io.Reader, []byte and string is serialized in binary form.
// url.Values is serialized as form data.
// All other types are serialized as JSON.
func (c *Connector) POST(ctx context.Context, url string, body any) (*http.Response, error) {
	return c.Request(ctx, []pub.Option{
		pub.POST(url),
		pub.Body(body),
	}...)
}

// Request makes an HTTP request then awaits and returns a single response synchronously.
func (c *Connector) Request(ctx context.Context, options ...pub.Option) (*http.Response, error) {
	options = append(options, pub.Unicast())
	ch := c.Publish(ctx, options...)
	res, err := (<-ch).Get()
	return res, errors.Trace(err)
}

// Publish makes an HTTP request then awaits and returns the responses asynchronously.
// By default, publish performs a multicast and multiple responses may be returned.
// Use the Request method or pass in pub.Unicast() to Publish to perform a unicast.
func (c *Connector) Publish(ctx context.Context, options ...pub.Option) <-chan *pub.Response {
	errOutput := make(chan *pub.Response, 1)
	defer close(errOutput)

	// Build the request
	req, err := pub.NewRequest(options...)
	if err != nil {
		errOutput <- pub.NewErrorResponse(errors.Trace(err))
		return errOutput
	}

	// Restrict the time budget to the context deadline
	deadline, ok := ctx.Deadline()
	if ok {
		ctxBudget := time.Until(deadline)
		if ctxBudget < req.TimeBudget {
			req.Apply(pub.TimeBudget(ctxBudget))
		}
	}
	// Check if there's enough time budget
	if req.TimeBudget <= c.networkHop {
		err = errors.Newc(http.StatusRequestTimeout, "timeout", req.Canonical())
		errOutput <- pub.NewErrorResponse(err)
		return errOutput
	}

	// Limit number of hops
	depth := frame.Of(ctx).CallDepth()
	if depth >= c.maxCallDepth {
		err = errors.Newc(http.StatusLoopDetected, "call depth overflow", req.Canonical())
		errOutput <- pub.NewErrorResponse(err)
		return errOutput
	}
	frame.Of(req.Header).SetCallDepth(depth + 1)

	// Set return address
	frame.Of(req.Header).SetFromHost(c.hostName)
	frame.Of(req.Header).SetFromID(c.id)
	frame.Of(req.Header).SetFromVersion(c.version)
	frame.Of(req.Header).SetOpCode(frame.OpCodeRequest)

	// Copy X-Forwarded headers (set by ingress proxy)
	for _, fwdHdr := range []string{"X-Forwarded-Host", "X-Forwarded-For", "X-Forwarded-Proto", "X-Forwarded-Prefix"} {
		v := frame.Of(ctx).Get(fwdHdr)
		if v != "" && frame.Of(req.Header).Get(fwdHdr) == "" {
			frame.Of(req.Header).Set(fwdHdr, v)
		}
	}

	// Make the request
	var output *utils.InfiniteChan[*pub.Response]
	if req.Multicast {
		output = utils.MakeInfiniteChan[*pub.Response](c.multicastChanCap)
	} else {
		output = utils.MakeInfiniteChan[*pub.Response](2)
	}
	go func() {
		c.makeHTTPRequest(ctx, req, output)
		fullyDrained := output.Close(time.Second)
		if !fullyDrained {
			c.LogDebug(ctx, "Unconsumed responses dropped", log.String("url", req.Canonical()))
		}
	}()
	return output.C()
}

// makeHTTPRequest makes an HTTP request then awaits and pushes the responses to the output channel.
func (c *Connector) makeHTTPRequest(ctx context.Context, req *pub.Request, output *utils.InfiniteChan[*pub.Response]) {
	// Set a random message ID
	msgID := rand.AlphaNum64(8)
	frame.Of(req.Header).SetMessageID(msgID)

	// Prepare the HTTP request (first fragment only)
	httpReq, err := http.NewRequest(req.Method, req.URL, req.Body)
	if err != nil {
		err = errors.Trace(err, req.Canonical())
		output.Push(pub.NewErrorResponse(err))
		return
	}
	for name, value := range req.Header {
		httpReq.Header[name] = value
	}
	frame.Of(httpReq).SetTimeBudget(req.TimeBudget)

	c.LogDebug(ctx, "Request", log.String("msg", msgID), log.String("url", req.Canonical()))

	// Fragment large requests
	fragger, err := httpx.NewFragRequest(httpReq, c.maxFragmentSize)
	if err != nil {
		err = errors.Trace(err, req.Canonical())
		output.Push(pub.NewErrorResponse(err))
		return
	}
	httpReq, err = fragger.Fragment(1)
	if err != nil {
		err = errors.Trace(err, req.Canonical())
		output.Push(pub.NewErrorResponse(err))
		return
	}

	// Create a channel to await on
	awaitCh := utils.MakeInfiniteChan[*http.Response](c.multicastChanCap)
	c.reqsLock.Lock()
	c.reqs[msgID] = awaitCh
	c.reqsLock.Unlock()
	defer func() {
		c.reqsLock.Lock()
		delete(c.reqs, msgID)
		c.reqsLock.Unlock()
	}()

	// Send the message
	port := 443
	if httpReq.URL.Scheme == "http" {
		port = 80
	}
	if httpReq.URL.Port() != "" {
		port64, err := strconv.ParseInt(httpReq.URL.Port(), 10, 32)
		if err != nil {
			err = errors.Trace(err, req.Canonical())
			output.Push(pub.NewErrorResponse(err))
			return
		}
		port = int(port64)
	}
	subject := subjectOfRequest(c.plane, httpReq.URL.Hostname(), port, httpReq.URL.Path)

	var buf bytes.Buffer
	err = httpReq.Write(&buf)
	if err != nil {
		err = errors.Trace(err, req.Canonical())
		output.Push(pub.NewErrorResponse(err))
		return
	}

	started := time.Now()

	err = c.natsConn.Publish(subject, buf.Bytes())
	if err != nil {
		err = errors.Trace(err, req.Canonical())
		output.Push(pub.NewErrorResponse(err))
		return
	}

	enumResponders := func(responders map[string]bool) string {
		var b strings.Builder
		for k := range responders {
			if b.Len() != 0 {
				b.WriteString(", ")
			}
			b.WriteString(k)
		}
		return b.String()
	}

	// Await and return the responses
	var expectedResponders map[string]bool
	if req.Multicast {
		expectedResponders, _ = c.knownResponders.Load(subject)
		if len(expectedResponders) > 0 {
			c.LogDebug(ctx, "Expecting responders", log.String("msg", msgID), log.String("subject", subject), log.String("responders", enumResponders(expectedResponders)))
		}
		c.postRequestData.Store("multicast:"+msgID, subject)
	}
	countResponses := 0
	seenIDs := map[string]string{} // FromID -> OpCode
	seenQueues := map[string]bool{}
	doneWaitingForAcks := false
	timeoutTimer := time.NewTimer(req.TimeBudget)
	defer timeoutTimer.Stop()
	ackTimer := time.NewTimer(AckTimeout)
	defer ackTimer.Stop()
	hasError := false
	for {
		select {
		case response := <-awaitCh.C():
			opCode := frame.Of(response).OpCode()
			fromID := frame.Of(response).FromID()
			queue := frame.Of(response).Queue()

			// Known responders optimization
			if req.Multicast {
				seenQueues[queue] = true
				if !doneWaitingForAcks && len(seenQueues) == len(expectedResponders) {
					match := true
					for k := range seenQueues {
						if !expectedResponders[k] {
							match = false
							break
						}
					}
					if match {
						doneWaitingForAcks = true
					}
				}
			}

			// Ack
			if opCode == frame.OpCodeAck {
				if seenIDs[fromID] == "" {
					_ = c.ObserveMetric(
						"microbus_ack_duration_seconds",
						time.Since(started).Seconds(),
						httpReq.Method,
						httpReq.URL.Hostname(),
						strconv.Itoa(port),
						httpReq.URL.Path,
					)
					seenIDs[fromID] = frame.OpCodeAck
				}

				// Send additional fragments (if there are any) in a goroutine
				if fragger.N() > 1 {
					go func() {
						for f := 2; f <= fragger.N(); f++ {
							fragment, err := fragger.Fragment(f)
							if err != nil {
								err = errors.Trace(err)
								c.LogError(ctx, "Sending fragments", log.Error(err), log.String("url", req.Canonical()))
								break
							}

							// Direct addressing
							subject := subjectOfRequest(c.plane, fromID+"."+fragment.URL.Hostname(), port, fragment.URL.Path)

							var buf bytes.Buffer
							err = fragment.Write(&buf)
							if err != nil {
								err = errors.Trace(err)
								c.LogError(ctx, "Sending fragments", log.Error(err), log.String("url", req.Canonical()))
								break
							}
							err = c.natsConn.Publish(subject, buf.Bytes())
							if err != nil {
								err = errors.Trace(err)
								c.LogError(ctx, "Sending fragments", log.Error(err), log.String("url", req.Canonical()))
								break
							}
						}
					}()
				}
			}

			// Response
			if opCode == frame.OpCodeResponse {
				output.Push(pub.NewHTTPResponse(response))
				_ = c.IncrementMetric(
					"microbus_request_count_total",
					time.Since(started).Seconds(),
					httpReq.Method,
					httpReq.URL.Hostname(),
					strconv.Itoa(port),
					httpReq.URL.Path,
					strconv.FormatBool(hasError),
					strconv.Itoa(response.StatusCode),
				)
			}

			// Error
			if opCode == frame.OpCodeError {
				// Reconstitute the error
				var reconstitutedError *errors.TracedError
				body, err := io.ReadAll(response.Body)
				if err == nil {
					json.Unmarshal(body, &reconstitutedError)
				}
				if reconstitutedError == nil {
					err = errors.New("unparsable error response", c.hostName+" -> "+httpReq.URL.Hostname())
				} else {
					err = errors.Trace(reconstitutedError, c.hostName+" -> "+httpReq.URL.Hostname())
				}
				output.Push(pub.NewErrorResponse(err))
				hasError = true
				_ = c.IncrementMetric(
					"microbus_request_count_total",
					time.Since(started).Seconds(),
					httpReq.Method,
					httpReq.URL.Hostname(),
					strconv.Itoa(port),
					httpReq.URL.Path,
					strconv.FormatBool(hasError),
					strconv.Itoa(http.StatusInternalServerError),
				)
			}

			// Response or error (i.e. not an ack)
			if opCode == frame.OpCodeResponse || opCode == frame.OpCodeError {
				if !req.Multicast {
					// Return the first result found immediately
					return
				}
				seenIDs[fromID] = opCode
				countResponses++
				if doneWaitingForAcks && countResponses == len(seenIDs) {
					// All responses have been received
					// Known responders optimization
					c.knownResponders.Store(subject, seenQueues)
					c.LogDebug(ctx, "Caching responders", log.String("msg", msgID), log.String("subject", subject), log.String("responders", enumResponders(seenQueues)))
					return
				}
			}

		// Timeout timer
		case <-timeoutTimer.C:
			c.LogDebug(ctx, "Request timeout", log.String("msg", msgID), log.String("subject", subject))
			err = errors.Newc(http.StatusRequestTimeout, "timeout", req.Canonical())
			output.Push(pub.NewErrorResponse(err))
			c.postRequestData.Store("timeout:"+msgID, subject)
			hasError = true
			_ = c.IncrementMetric(
				"microbus_request_count_total",
				time.Since(started).Seconds(),
				httpReq.Method,
				httpReq.URL.Hostname(),
				strconv.Itoa(port),
				httpReq.URL.Path,
				strconv.FormatBool(hasError),
				strconv.Itoa(http.StatusRequestTimeout),
			)

			// Known responders optimization
			if req.Multicast {
				c.knownResponders.Delete(subject)
				c.LogDebug(ctx, "Clearing responders", log.String("msg", msgID), log.String("subject", subject))
			}
			return

		// Ack timer
		case <-ackTimer.C:
			doneWaitingForAcks = true
			if len(seenIDs) == 0 {
<<<<<<< HEAD

				_ = c.IncrementMetric(
					"microbus_request_count_total",
					time.Since(started).Seconds(),
					httpReq.Method,
					httpReq.URL.Hostname(),
					strconv.Itoa(port),
					httpReq.URL.Path,
					strconv.FormatBool(hasError), // false
					strconv.Itoa(http.StatusNotFound),
				)
				err = errors.New("ack timeout", req.Canonical())
=======
				err = errors.Newc(http.StatusNotFound, "ack timeout", req.Canonical())
>>>>>>> 7234501d
				output.Push(pub.NewErrorResponse(err))
				// Known responders optimization
				if req.Multicast {
					c.knownResponders.Delete(subject)
					c.LogDebug(ctx, "Clearing responders", log.String("msg", msgID), log.String("subject", subject))
				}
				return
			}
			if countResponses == len(seenIDs) {
				// All responses have been received
				// Known responders optimization
				if req.Multicast {
					c.knownResponders.Store(subject, seenQueues)
					c.LogDebug(ctx, "Caching responders", log.String("msg", msgID), log.String("subject", subject), log.String("responders", enumResponders(seenQueues)))
				}
				return
			}
		}
	}
}

// onResponse is called when a response to an outgoing request is received.
func (c *Connector) onResponse(msg *nats.Msg) {
	// Parse the response
	response, err := http.ReadResponse(bufio.NewReader(bytes.NewReader(msg.Data)), nil)
	if err != nil {
		err = errors.Trace(err)
		c.LogError(c.lifetimeCtx, "Parsing response", log.Error(err))
		return
	}

	// Integrate fragments together
	response, err = c.defragResponse(response)
	if err != nil {
		err = errors.Trace(err)
		c.LogError(c.lifetimeCtx, "Defragging response", log.Error(err))
		return
	}
	if response == nil {
		// Not all fragments arrived yet
		return
	}

	// Push it to the channel matching the message ID
	msgID := frame.Of(response).MessageID()
	c.reqsLock.Lock()
	ch, ok := c.reqs[msgID]
	c.reqsLock.Unlock()
	if ok {
		ch.Push(response)
		return
	}

	// Handle message that arrive after the request is done
	opCode := frame.Of(response).OpCode()
	if opCode != frame.OpCodeAck {
		subject, ok := c.postRequestData.Load("multicast:"+msgID, lru.NoBump())
		if ok {
			c.knownResponders.Delete(subject)
			c.postRequestData.Delete("multicast:" + msgID)
		}
		subject, ok = c.postRequestData.Load("timeout:"+msgID, lru.NoBump())
		if ok {
			c.LogInfo(
				c.lifetimeCtx,
				"Response received after timeout",
				log.String("msg", msgID),
				log.String("fromID", frame.Of(response).FromID()),
				log.String("fromHost", frame.Of(response).FromHost()),
				log.String("queue", frame.Of(response).Queue()),
				log.String("subject", subject),
			)
		}
	}
}<|MERGE_RESOLUTION|>--- conflicted
+++ resolved
@@ -384,8 +384,6 @@
 		case <-ackTimer.C:
 			doneWaitingForAcks = true
 			if len(seenIDs) == 0 {
-<<<<<<< HEAD
-
 				_ = c.IncrementMetric(
 					"microbus_request_count_total",
 					time.Since(started).Seconds(),
@@ -396,10 +394,7 @@
 					strconv.FormatBool(hasError), // false
 					strconv.Itoa(http.StatusNotFound),
 				)
-				err = errors.New("ack timeout", req.Canonical())
-=======
 				err = errors.Newc(http.StatusNotFound, "ack timeout", req.Canonical())
->>>>>>> 7234501d
 				output.Push(pub.NewErrorResponse(err))
 				// Known responders optimization
 				if req.Multicast {
