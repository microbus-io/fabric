---
# General
#
# host - The host name of the microservice
# description - A human-friendly description of the microservice
# integrationTests - Whether or not to generate integration tests (defaults to true)
general:
  host:
  description:

# Databases
#
# mysql - A name for the MySQL database
databases:
  # mysql: MySQL

# Config properties
#
# signature - Func() (val Type)
# description - Documentation
# default - A default value (defaults to empty)
# validation - A validation pattern
#   str ^[a-zA-Z0-9]+$
#   bool
#   int [0,60]
#   float [0.0,1.0)
#   dur (0s,24h]
#   set Red|Green|Blue
#   url
#   email
#   json
# callback - "true" to handle the change event (defaults to "false")
# secret - "true" to indicate a secret (defaults to "false")
configs:
  # - signature:
  #   description:
  #   default:
  #   validation:

<<<<<<< HEAD
# Metrics
# signature - A Go function signature. Example:
#   RequestDurationSeconds(dur time.Duration, method string, success bool)
#   MemoryUsageBytes(b int64)
#   DistanceMiles(miles float64, countryCode int)
#   RequestsCount(count int, domain string) ... unit-less accumulating count
#   CPUSecondsTotal(dur time.Duration) ... accumulating count with unit
#   See https://prometheus.io/docs/practices/naming/ for naming best practices
# description - Documentation
# kind - The kind of metric: "Histogram", "Gauge" or "Counter" (default)
# alias - The name of the metric to register with Prometheus
# buckets - Bucket boundaries for histograms
metrics:
  # - signature:
  #   description:
  #   kind:
=======
# Types
#
# name - All non-primitive types used in functions must be accounted for
# description - Documentation
# define - Define a new type with the specified fields (name: type)
# import - The package path of the imported type
types:
  # - name: DefinedType
  #   description:
  #   define:
  #     fieldName: Type
  # - name: ImportedType
  #   description:
  #   import: package/path/of/a/remote/type/ImportedType
>>>>>>> 38c4f1bf

# Functions
#
# signature - Func(name Type, name Type) (name Type, name Type, httpStatusCode int)
# description - Documentation
# path - The subscription path
#   (empty) - The function name in kebab-case
#   /path - Default port :443
#   /directory/ - All paths under the directory
#   :443/path
#   :443/... - Ellipsis denotes the function name in kebab-case
#   :443 - Root path
#   https://example.com:443/path
# queue - The subscription queue
#   default - Load balanced (default)
#   none - Pervasive
functions:
  # - signature:
  #   description:

# Event sources
#
# signature - OnFunc(name Type, name Type) (name Type, name Type, httpStatusCode int)
# description - Documentation
# path - The subscription path
#   (empty) - The function name in kebab-case
#   /path - Default port :417
#   /directory/ - All paths under the directory
#   :417/path
#   :417/... - Ellipsis denotes the function name in kebab-case
#   :417 - Root path
#   https://example.com:417/path
events:
  # - signature:
  #   description:

# Event sinks
#
# signature - OnFunc(name Type, name Type) (name Type, name Type, httpStatusCode int)
# description - Documentation
# event - The name of the event at the source (defaults to the function name)
# source - The package path of the microservice that is the source of the event
# forHost - For an event source with an overridden host name
# queue - The subscription queue
#   default - Load balanced (default)
#   none - Pervasive
sinks:
  # - signature:
  #   description:
  #   source: package/path/of/another/microservice

# Web handlers
#
# signature - Func()
# description - Documentation
# path - The subscription path
#   (empty) - The function name in kebab-case
#   /path - Default port :443
#   /directory/ - All paths under the directory
#   :443/path
#   :443/... - Ellipsis denotes the function name in kebab-case
#   :443 - Root path
#   https://example.com:443/path
# queue - The subscription queue
#   default - Load balanced (default)
#   none - Pervasive
webs:
  # - signature:
  #   description:

# Tickers
#
# signature - Func()
# description - Documentation
# interval - Duration between iterations (e.g. 15m)
# timeBudget - Duration to complete an iteration
tickers:
  # - signature:
  #   description:
  #   interval:<|MERGE_RESOLUTION|>--- conflicted
+++ resolved
@@ -37,24 +37,6 @@
   #   default:
   #   validation:
 
-<<<<<<< HEAD
-# Metrics
-# signature - A Go function signature. Example:
-#   RequestDurationSeconds(dur time.Duration, method string, success bool)
-#   MemoryUsageBytes(b int64)
-#   DistanceMiles(miles float64, countryCode int)
-#   RequestsCount(count int, domain string) ... unit-less accumulating count
-#   CPUSecondsTotal(dur time.Duration) ... accumulating count with unit
-#   See https://prometheus.io/docs/practices/naming/ for naming best practices
-# description - Documentation
-# kind - The kind of metric: "Histogram", "Gauge" or "Counter" (default)
-# alias - The name of the metric to register with Prometheus
-# buckets - Bucket boundaries for histograms
-metrics:
-  # - signature:
-  #   description:
-  #   kind:
-=======
 # Types
 #
 # name - All non-primitive types used in functions must be accounted for
@@ -69,7 +51,6 @@
   # - name: ImportedType
   #   description:
   #   import: package/path/of/a/remote/type/ImportedType
->>>>>>> 38c4f1bf
 
 # Functions
 #
@@ -149,4 +130,22 @@
 tickers:
   # - signature:
   #   description:
-  #   interval:+  #   interval:
+
+# Metrics
+#
+# signature - A Go function signature. Example:
+#   RequestDurationSeconds(dur time.Duration, method string, success bool)
+#   MemoryUsageBytes(b int64)
+#   DistanceMiles(miles float64, countryCode int)
+#   RequestsCount(count int, domain string) ... unit-less accumulating count
+#   CPUSecondsTotal(dur time.Duration) ... accumulating count with unit
+#   See https://prometheus.io/docs/practices/naming/ for naming best practices
+# description - Documentation
+# kind - The kind of metric: "Histogram", "Gauge" or "Counter" (default)
+# alias - The name of the metric to register with Prometheus
+# buckets - Bucket boundaries for histograms
+metrics:
+  # - signature:
+  #   description:
+  #   kind: