--- conflicted
+++ resolved
@@ -8,11 +8,7 @@
 * HTTP request/response model over NATS, both incoming (server) and outgoing (client)
 * Rudimentary logger
 * Configuration
-<<<<<<< HEAD
-* Deployment environment indicator (PROD, LAB, LOCAL, UNITTEST)
-=======
 * Deployment environment indicator (`PROD`, `LAB`, `LOCAL`)
->>>>>>> 5c4b267d
 * Plane of communications
 
 The `connector` package has multiple files for each functional area of the microservice but they all implement the same `Connector` class.
